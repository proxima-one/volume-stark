--- conflicted
+++ resolved
@@ -13,8 +13,6 @@
 firstproof.bin
 secondproof.bin
 ```
-<<<<<<< HEAD
-=======
 
 ### Recursive proof generation Xeon E5-2697 v4, 128 GB DDR4 2400MHz
 
@@ -31,4 +29,3 @@
 | 256           | 88.52       |
 | 512           | 152.72      |
 | 1000          | 267         |
->>>>>>> e8adbbf5
