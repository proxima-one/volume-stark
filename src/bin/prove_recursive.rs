--- conflicted
+++ resolved
@@ -76,36 +76,25 @@
     proof_bytes.push(is_aggregated);
     fs::write(final_proof_path, &proof_bytes).expect("Proof writing error");
 
-<<<<<<< HEAD
-    let gnark_proof = String::from("proof_with_public_inputs.json");
+    let gnark_proof = String::from(
+        "/home/ubuntu/gnark-plonky2-verifier/testdata/step/proof_with_public_inputs.json",
+    );
     let gnark_proof_file = File::create(gnark_proof)?;
     let mut writer = BufWriter::new(gnark_proof_file);
     serde_json::to_writer_pretty(&mut writer, &root_proof)?;
 
-    let gnark_cd = String::from("common_circuit_data.json");
-=======
-    let gnark_proof = String::from("/home/ubuntu/gnark-plonky2-verifier/testdata/step/proof_with_public_inputs.json");
-    let gnark_proof_file = File::create(gnark_proof)?;
-    let mut writer = BufWriter::new(gnark_proof_file);
-    serde_json::to_writer_pretty(&mut writer, &root_proof)?;
-    
-    let gnark_cd = String::from("/home/ubuntu/gnark-plonky2-verifier/testdata/step/common_circuit_data.json");
->>>>>>> 16c7b140
+    let gnark_cd =
+        String::from("/home/ubuntu/gnark-plonky2-verifier/testdata/step/common_circuit_data.json");
     let gnark_cd_file = File::create(gnark_cd)?;
     let mut writer = BufWriter::new(gnark_cd_file);
     serde_json::to_writer_pretty(&mut writer, &recursive_circuit.root.circuit.common)?;
 
-<<<<<<< HEAD
-    let gnark_vd = String::from("verifier_only_circuit_data.json");
+    let gnark_vd = String::from(
+        "/home/ubuntu/gnark-plonky2-verifier/testdata/step/verifier_only_circuit_data.json",
+    );
     let gnark_vd_file = File::create(gnark_vd)?;
     let mut writer = BufWriter::new(gnark_vd_file);
     serde_json::to_writer_pretty(&mut writer, &recursive_circuit.root.circuit.verifier_only)?;
-=======
-    let gnark_vd = String::from("/home/ubuntu/gnark-plonky2-verifier/testdata/step/verifier_only_circuit_data.json");
-    let gnark_vd_file = File::create(gnark_vd)?;
-    let mut writer = BufWriter::new(gnark_vd_file);
-    serde_json::to_writer_pretty(&mut writer, &recursive_circuit.root.circuit.verifier_only)?;    
->>>>>>> 16c7b140
 
     // let conf = generate_verifier_config(&root_proof).expect("Generate verifier config error");
     // let proof_base64_json = generate_proof_base64(&root_proof, &conf).expect("Generate proof Base64 error");
